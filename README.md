# 🚀 QuanTool Core: A Post-Training Quantization Toolkit

## 📌 1. Project Description
<<<<<<< HEAD
QuanTool is a **Python-based benchmarking framework** for evaluating the performance impact of **post-training quantization** on Hugging Face Transformer models.

It provides a clean, automated pipeline to compare a model's **original full-precision (Float32)** version against its **8-bit integer (INT8)** counterparts.

The goal is to deliver **data-driven insights** into the trade-offs between:

=======

**QuanTool** is a **Python-based benchmarking framework** for evaluating the performance impact of **post-training quantization** on Hugging Face Transformer models.  

It provides a clean, automated pipeline to compare a model's **original full-precision (Float32)** version against its **8-bit integer (INT8)** counterparts.  

The goal is to deliver **data-driven insights** into the trade-offs between:  
>>>>>>> 20ad8336
- ✅ Model accuracy  
- ⚡ Inference speed (latency)  
- 💾 Memory usage  
- 📦 Model size  

This enables developers to make **informed deployment decisions** for optimized models.
<<<<<<< HEAD

---

## ⚙️ 2. Installation
Ensure you have **Python 3.8+** and `pip` installed.

1. Clone the repository or download the source files.  
2. Install the required dependencies:
   ```bash
   pip install -r requirements.txt
   ```

---

## ▶️ 3. Running the Benchmark
The main entry point is **`run_benchmark.py`**.  
You can specify the model and **GLUE task** using command-line arguments.

### Example Commands:
```bash
# Run on DistilBERT with the default task (sst2)
python run_benchmark.py --model-name "distilbert-base-uncased"

# Run on BERT with the default task (sst2)
python run_benchmark.py --model-name "bert-base-uncased"

# Run on DistilBERT with a different task (qnli)
python run_benchmark.py --model-name "distilbert-base-uncased" --task "qnli"
```

---

## 🔄 4. What Happens When You Run It?
The script will:

1. 📥 Download the specified model and **GLUE task dataset** (e.g., `sst2`, `qnli`).  
2. 🧪 Benchmark the **original FP32 model**.  
3. ⚡ Apply and benchmark **INT8 Dynamic Quantization**.  
4. 🛠️ Attempt **INT8 Static Quantization** (and gracefully handle failures).  
5. 📊 Print a **summary table** in the console.  
6. 💾 Save results to:  
   - `.csv` file  
   - `.png` summary plot  

---

## 📈 5. Example Output
After a successful run, you will see a table like this in your terminal.  
This example is for `distilbert-base-uncased` on the **sst2** task.  

*(Note: Numbers may vary depending on your hardware.)*

| Model        | Accuracy | Accuracy Drop | Avg Latency (ms) | Latency Speedup (x) |
|--------------|----------|---------------|------------------|----------------------|
| Float32      | 0.8933   | 0.0000        | 2753.45          | 1.00                 |
| INT8-Dynamic | 0.8853   | 0.0080        | 1305.12          | 2.11                 |

> ✅ Dynamic quantization achieves a **2.1x latency speedup** and **3.8x model size reduction** with only a **0.8% accuracy drop**.  
> 
=======

---

## ⚙️ 2. Installation

Ensure you have **Python 3.8+** and `pip` installed.  

1. **Clone the repository or download the source files.**  
   ```bash
   git clone https://github.com/vishwasbhairab/QuantTool.git
   cd QuanTool
   ```
2. **Install the required dependencies:**  
   ```bash
   pip install -r requiremnts.txt
   ```

---

## ▶️ 3. Running the Benchmark

The main entry point is **`run_benchmark.py`**, which orchestrates the entire process.  
You can specify which model to test using the `--model-name` argument.  

### Example commands:
```bash
# Run benchmark on DistilBERT
python run_benchmark.py --model-name "distilbert-base-uncased"

# Run benchmark on BERT
python run_benchmark.py --model-name "bert-base-uncased"
```

---

## 🔄 4. What Happens When You Run It?

The script will:  
1. 📥 Download the specified model and the **GLUE/SST-2 dataset**.  
2. 🧪 Benchmark the **original FP32 model**.  
3. ⚡ Apply and benchmark **INT8 Dynamic Quantization**.  
4. 🛠️ Attempt **INT8 Static Quantization** (gracefully handle failures).  
5. 📊 Print a **summary table** in the console.  
6. 💾 Save results as:  
   - `.csv` → benchmark results  
   - `.png` → summary plot  

---

## 📈 5. Example Output

After a successful run, you will see a table like this in your terminal:  

*(Note: Numbers may vary depending on your hardware.)*  

| Model        | Accuracy | Accuracy Drop | Avg Latency (ms) | Latency Speedup (x) | Peak Memory (MB) | Memory Reduction (x) | Model Size (MB) | Size Reduction (x) |
|--------------|----------|---------------|------------------|----------------------|------------------|-----------------------|-----------------|---------------------|
| Float32      | 0.8933   | 0.0000        | 2753.4512        | 1.0000               | 834.1134         | 1.0000                | 256.3398        | 1.0000              |
| INT8-Dynamic | 0.8853   | 0.0080        | 1305.1221        | 2.1100               | 835.4321         | 0.9984                | 66.7219         | 3.8418              |

> ✅ Dynamic quantization achieves **2.1x latency speedup** and **3.8x model size reduction** with only a **0.8% accuracy drop**.  
> ⚠️ Static quantization may fail for certain Transformer models (expected behavior).  

---

## 🙌 Acknowledgements
- [Hugging Face Transformers](https://github.com/huggingface/transformers)  
- [PyTorch Quantization](https://pytorch.org/docs/stable/quantization.html)  
>>>>>>> 20ad8336
<|MERGE_RESOLUTION|>--- conflicted
+++ resolved
@@ -1,154 +1,45 @@
 # 🚀 QuanTool Core: A Post-Training Quantization Toolkit
 
-## 📌 1. Project Description
-<<<<<<< HEAD
-QuanTool is a **Python-based benchmarking framework** for evaluating the performance impact of **post-training quantization** on Hugging Face Transformer models.
+## **1\. Project Description**
 
-It provides a clean, automated pipeline to compare a model's **original full-precision (Float32)** version against its **8-bit integer (INT8)** counterparts.
+QuanTool is a Python-based framework for benchmarking and evaluating the performance impact of post-training quantization on Hugging Face Transformer models. It provides a clean, automated pipeline to compare a model's original full-precision (Float32) version against its 8-bit integer (INT8) counterparts.
 
-The goal is to deliver **data-driven insights** into the trade-offs between:
+The primary goal of this toolkit is to provide a clear, data-driven analysis of the trade-offs between model accuracy, inference speed (latency), memory usage, and model size, enabling developers to make informed decisions about deploying optimized models.
 
-=======
+## **2\. Installation**
 
-**QuanTool** is a **Python-based benchmarking framework** for evaluating the performance impact of **post-training quantization** on Hugging Face Transformer models.  
+Ensure you have Python 3.8+ and pip installed.
 
-It provides a clean, automated pipeline to compare a model's **original full-precision (Float32)** version against its **8-bit integer (INT8)** counterparts.  
+1. **Clone the repository or download the source files.**  
+2. **Install the required dependencies:**  
+   pip install \-r requiremnts.txt
 
-The goal is to deliver **data-driven insights** into the trade-offs between:  
->>>>>>> 20ad8336
-- ✅ Model accuracy  
-- ⚡ Inference speed (latency)  
-- 💾 Memory usage  
-- 📦 Model size  
+## **3\. How to Run the Benchmark**
 
-This enables developers to make **informed deployment decisions** for optimized models.
-<<<<<<< HEAD
+The main script run\_benchmark.py orchestrates the entire process. You can specify which model to test using the \--model-name argument.
 
----
+\# Example: Run the benchmark on "distilbert-base-uncased"  
+python run\_benchmark.py \--model-name "distilbert-base-uncased"
 
-## ⚙️ 2. Installation
-Ensure you have **Python 3.8+** and `pip` installed.
+\# Example: Run the benchmark on "bert-base-uncased"  
+python run\_benchmark.py \--model-name "bert-base-uncased"
 
-1. Clone the repository or download the source files.  
-2. Install the required dependencies:
-   ```bash
-   pip install -r requirements.txt
-   ```
-
----
-
-## ▶️ 3. Running the Benchmark
-The main entry point is **`run_benchmark.py`**.  
-You can specify the model and **GLUE task** using command-line arguments.
-
-### Example Commands:
-```bash
-# Run on DistilBERT with the default task (sst2)
-python run_benchmark.py --model-name "distilbert-base-uncased"
-
-# Run on BERT with the default task (sst2)
-python run_benchmark.py --model-name "bert-base-uncased"
-
-# Run on DistilBERT with a different task (qnli)
-python run_benchmark.py --model-name "distilbert-base-uncased" --task "qnli"
-```
-
----
-
-## 🔄 4. What Happens When You Run It?
 The script will:
 
-1. 📥 Download the specified model and **GLUE task dataset** (e.g., `sst2`, `qnli`).  
-2. 🧪 Benchmark the **original FP32 model**.  
-3. ⚡ Apply and benchmark **INT8 Dynamic Quantization**.  
-4. 🛠️ Attempt **INT8 Static Quantization** (and gracefully handle failures).  
-5. 📊 Print a **summary table** in the console.  
-6. 💾 Save results to:  
-   - `.csv` file  
-   - `.png` summary plot  
+1. Download the specified model and the glue/sst2 dataset.  
+2. Benchmark the original FP32 model.  
+3. Apply and benchmark INT8 Dynamic Quantization.  
+4. Attempt to apply and benchmark INT8 Static Quantization (and handle failures gracefully).  
+5. Print a summary table to the console.  
+6. Save the results to a .csv file and a summary plot to a .png file.
 
----
+## **4\. Example Output**
 
-## 📈 5. Example Output
-After a successful run, you will see a table like this in your terminal.  
-This example is for `distilbert-base-uncased` on the **sst2** task.  
+After a successful run, you will see a summary table in your terminal like the one below. This example shows the results for distilbert-base-uncased, where static quantization failed as expected.
 
-*(Note: Numbers may vary depending on your hardware.)*
+*(Note: Your numbers may vary slightly based on your hardware.)*
 
-| Model        | Accuracy | Accuracy Drop | Avg Latency (ms) | Latency Speedup (x) |
-|--------------|----------|---------------|------------------|----------------------|
-| Float32      | 0.8933   | 0.0000        | 2753.45          | 1.00                 |
-| INT8-Dynamic | 0.8853   | 0.0080        | 1305.12          | 2.11                 |
-
-> ✅ Dynamic quantization achieves a **2.1x latency speedup** and **3.8x model size reduction** with only a **0.8% accuracy drop**.  
-> 
-=======
-
----
-
-## ⚙️ 2. Installation
-
-Ensure you have **Python 3.8+** and `pip` installed.  
-
-1. **Clone the repository or download the source files.**  
-   ```bash
-   git clone https://github.com/vishwasbhairab/QuantTool.git
-   cd QuanTool
-   ```
-2. **Install the required dependencies:**  
-   ```bash
-   pip install -r requiremnts.txt
-   ```
-
----
-
-## ▶️ 3. Running the Benchmark
-
-The main entry point is **`run_benchmark.py`**, which orchestrates the entire process.  
-You can specify which model to test using the `--model-name` argument.  
-
-### Example commands:
-```bash
-# Run benchmark on DistilBERT
-python run_benchmark.py --model-name "distilbert-base-uncased"
-
-# Run benchmark on BERT
-python run_benchmark.py --model-name "bert-base-uncased"
-```
-
----
-
-## 🔄 4. What Happens When You Run It?
-
-The script will:  
-1. 📥 Download the specified model and the **GLUE/SST-2 dataset**.  
-2. 🧪 Benchmark the **original FP32 model**.  
-3. ⚡ Apply and benchmark **INT8 Dynamic Quantization**.  
-4. 🛠️ Attempt **INT8 Static Quantization** (gracefully handle failures).  
-5. 📊 Print a **summary table** in the console.  
-6. 💾 Save results as:  
-   - `.csv` → benchmark results  
-   - `.png` → summary plot  
-
----
-
-## 📈 5. Example Output
-
-After a successful run, you will see a table like this in your terminal:  
-
-*(Note: Numbers may vary depending on your hardware.)*  
-
-| Model        | Accuracy | Accuracy Drop | Avg Latency (ms) | Latency Speedup (x) | Peak Memory (MB) | Memory Reduction (x) | Model Size (MB) | Size Reduction (x) |
-|--------------|----------|---------------|------------------|----------------------|------------------|-----------------------|-----------------|---------------------|
-| Float32      | 0.8933   | 0.0000        | 2753.4512        | 1.0000               | 834.1134         | 1.0000                | 256.3398        | 1.0000              |
-| INT8-Dynamic | 0.8853   | 0.0080        | 1305.1221        | 2.1100               | 835.4321         | 0.9984                | 66.7219         | 3.8418              |
-
-> ✅ Dynamic quantization achieves **2.1x latency speedup** and **3.8x model size reduction** with only a **0.8% accuracy drop**.  
-> ⚠️ Static quantization may fail for certain Transformer models (expected behavior).  
-
----
-
-## 🙌 Acknowledgements
-- [Hugging Face Transformers](https://github.com/huggingface/transformers)  
-- [PyTorch Quantization](https://pytorch.org/docs/stable/quantization.html)  
->>>>>>> 20ad8336
+\--- Final Benchmark Results \---  
+              accuracy  Accuracy Drop  avg\_latency\_ms  Latency Speedup (x)  peak\_memory\_mb  Memory Reduction (x)  model\_size\_mb  Size Reduction (x)  
+Float32         0.8933         0.0000       2753.4512               1.0000        834.1134                1.0000       256.3398              1.0000  
+INT8-Dynamic    0.8853         0.0080       1305.1221               2.1100        835.4321                0.9984        66.7219              3.8418  